--- conflicted
+++ resolved
@@ -26,13 +26,8 @@
 from _datasketches import *
 
 from .PySerDe import *
-<<<<<<< HEAD
+from .TuplePolicy import *
 from .KernelFunction import *
-
-
-from .DensityWrapper import *
-=======
-from .TuplePolicy import *
 
 # Wrappers around the pybind11 classes for cases where we
 # need to define a python object that is persisted within
@@ -40,4 +35,4 @@
 # a class derived from a C++ class may be garbage collected
 # even though a pointer to the C++ portion remains valid.
 from .TupleWrapper import *
->>>>>>> 4778e3a7
+from .DensityWrapper import *