# Licensed to the Apache Software Foundation (ASF) under one
# or more contributor license agreements.  See the NOTICE file
# distributed with this work for additional information
# regarding copyright ownership.  The ASF licenses this file
# to you under the Apache License, Version 2.0 (the
# "License"); you may not use this file except in compliance
# with the License.  You may obtain a copy of the License at
#
#   http://www.apache.org/licenses/LICENSE-2.0
#
# Unless required by applicable law or agreed to in writing,
# software distributed under the License is distributed on an
# "AS IS" BASIS, WITHOUT WARRANTIES OR CONDITIONS OF ANY
# KIND, either express or implied.  See the License for the
# specific language governing permissions and limitations
# under the License.

if(${CMAKE_VERSION} VERSION_GREATER_EQUAL "3.18.0")
find_package(Python3 COMPONENTS Interpreter Development.Module REQUIRED)
else()
find_package(Python3 COMPONENTS Interpreter Development REQUIRED)
endif()

# only Windows+MSVC seems to have trouble locating pybind11
if (MSVC)
  execute_process(COMMAND cmd.exe /c ${CMAKE_CURRENT_SOURCE_DIR}/pybind11Path.cmd "${Python3_EXECUTABLE}"
      WORKING_DIRECTORY ${CMAKE_CURRENT_SOURCE_DIR}
      OUTPUT_STRIP_TRAILING_WHITESPACE
      OUTPUT_VARIABLE EXTRA_PACKAGE_PATH)
  set(CMAKE_PREFIX_PATH ${CMAKE_PREFIX_PATH} ${EXTRA_PACKAGE_PATH})
endif()

find_package(pybind11 CONFIG REQUIRED)

pybind11_add_module(python MODULE EXCLUDE_FROM_ALL THIN_LTO)

target_link_libraries(python
  PRIVATE
    common
    hll
    kll
    cpc
    fi
    theta
    tuple
    sampling
    req
    quantiles
<<<<<<< HEAD
    density
=======
    count
>>>>>>> 4778e3a7
    pybind11::module
)

set_target_properties(python PROPERTIES
  PREFIX ""
  OUTPUT_NAME _datasketches
)

target_include_directories(python
  PUBLIC
    $<INSTALL_INTERFACE:$<INSTALL_PREFIX>/include>
    $<BUILD_INTERFACE:${CMAKE_CURRENT_SOURCE_DIR}/include>
)

# ensure we make a .so on Mac rather than .dylib
if (${CMAKE_SYSTEM_NAME} MATCHES "Darwin")
  set_target_properties(python PROPERTIES SUFFIX ".so")
endif()

target_sources(python
  PRIVATE
    src/datasketches.cpp
    src/hll_wrapper.cpp
    src/kll_wrapper.cpp
    src/cpc_wrapper.cpp
    src/fi_wrapper.cpp
    src/theta_wrapper.cpp
    src/tuple_wrapper.cpp
    src/vo_wrapper.cpp
    src/req_wrapper.cpp
    src/quantiles_wrapper.cpp
    src/density_wrapper.cpp
    src/ks_wrapper.cpp
    src/count_wrapper.cpp
    src/vector_of_kll.cpp
    src/py_serde.cpp
)<|MERGE_RESOLUTION|>--- conflicted
+++ resolved
@@ -46,11 +46,8 @@
     sampling
     req
     quantiles
-<<<<<<< HEAD
+    count
     density
-=======
-    count
->>>>>>> 4778e3a7
     pybind11::module
 )
 
